--- conflicted
+++ resolved
@@ -123,7 +123,6 @@
         return levels;
     }
 
-<<<<<<< HEAD
     parseMasterPlaylistMedia(string, baseurl, type) {
         let medias = [],
             result,
@@ -150,7 +149,7 @@
             }
         }
         return medias;
-=======
+    }
     /**
      * Utility method for parseLevelPlaylist to create an initialization vector for a given segment
      * @returns {Uint8Array}
@@ -180,7 +179,6 @@
         }
 
         return decryptdata;
->>>>>>> 5054c67b
     }
 
     avc1toavcoti(codec) {
@@ -271,7 +269,6 @@
                         tagList.push(result);
                         frag = {
                             url: url,
-                            type: type,
                             duration: duration,
                             start: totalduration,
                             sn: sn,
