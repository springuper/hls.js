--- conflicted
+++ resolved
@@ -89,21 +89,6 @@
      * http://dev.w3.org/html5/webvtt/#vttcue-interface
      */
 
-<<<<<<< HEAD
-    var _id = '';
-    var _pauseOnExit = false;
-    var _startTime = startTime;
-    var _endTime = endTime;
-    var _text = text;
-    var _region = null;
-    var _vertical = '';
-    var _snapToLines = true;
-    var _line = 'auto';
-    var _lineAlign = 'start';
-    var _position = 50;
-    var _size = 50;
-    var _align = 'middle';
-=======
     let _id = '';
     let _pauseOnExit = false;
     let _startTime = startTime;
@@ -118,7 +103,6 @@
     let _positionAlign = 'middle';
     let _size = 50;
     let _align = 'middle';
->>>>>>> 661d31ed
 
     Object.defineProperty(cue, 'id', extend({}, baseObj, {
       get: function () {
@@ -249,8 +233,6 @@
       }
     }));
 
-<<<<<<< HEAD
-=======
     Object.defineProperty(cue, 'positionAlign', extend({}, baseObj, {
       get: function () {
         return _positionAlign;
@@ -265,7 +247,6 @@
       }
     }));
 
->>>>>>> 661d31ed
     Object.defineProperty(cue, 'size', extend({}, baseObj, {
       get: function () {
         return _size;
